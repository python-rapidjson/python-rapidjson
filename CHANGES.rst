Changes
-------

Unreleased
~~~~~~~~~~

<<<<<<< HEAD
* Fix bug where error handling code could raise an exception causing a
  confusing exception to be returned.
=======
* Fix bug where loads's ``object_hook`` and dumps's ``default`` arguments could
  not be passed ``None`` explicitly.
>>>>>>> 40e252a8


0.2.4 (2017-09-17)
~~~~~~~~~~~~~~~~~~

* Fix compatibility with MacOS/clang


0.2.3 (2017-08-24)
~~~~~~~~~~~~~~~~~~

* Limit the precision of DM_UNIX_TIME timestamps to six decimal digits


0.2.2 (2017-08-24)
~~~~~~~~~~~~~~~~~~

* Nothing new, attempt to fix production of Python 3.6 binary wheels


0.2.1 (2017-08-24)
~~~~~~~~~~~~~~~~~~

* Nothing new, attempt to fix production of Python 3.6 binary wheels


0.2.0 (2017-08-24)
~~~~~~~~~~~~~~~~~~

* New ``parse_mode`` option, implementing relaxed JSON syntax (`issue #73`__)

  __ https://github.com/python-rapidjson/python-rapidjson/issues/73

* New ``Encoder`` and ``Decoder``, implementing a class-based interface

* New ``Validator``, exposing the underlying *JSON schema* validation (`issue #71`__)

  __ https://github.com/python-rapidjson/python-rapidjson/issues/71


0.1.0 (2017-08-16)
~~~~~~~~~~~~~~~~~~

* Remove beta status


0.1.0b4 (2017-08-14)
~~~~~~~~~~~~~~~~~~~~

* Make execution of the test suite on Appveyor actually happen


0.1.0b3 (2017-08-12)
~~~~~~~~~~~~~~~~~~~~

* Exclude CI configurations from the source distribution


0.1.0b2 (2017-08-12)
~~~~~~~~~~~~~~~~~~~~

* Fix Powershell wheel upload script in appveyor configuration


0.1.0b1 (2017-08-12)
~~~~~~~~~~~~~~~~~~~~

* Compilable with somewhat old g++ (`issue #69`__)

  __ https://github.com/python-rapidjson/python-rapidjson/issues/69

* **Backward incompatibilities**:

  - all ``DATETIME_MODE_XXX`` constants have been shortened to ``DM_XXX``
    ``DATETIME_MODE_ISO8601_UTC`` has been renamed to ``DM_SHIFT_TO_UTC``

  - all ``UUID_MODE_XXX`` constants have been shortened to ``UM_XXX``

* New option ``DM_UNIX_TIME`` to serialize date, datetime and time values as
  `UNIX timestamps`__ targeting `issue #61`__

  __ https://en.wikipedia.org/wiki/Unix_time
  __ https://github.com/python-rapidjson/python-rapidjson/issues/61

* New option ``DM_NAIVE_IS_UTC`` to treat naïve datetime and time values as if
  they were in the UTC timezone (also for issue #61)

* New keyword argument ``number_mode`` to use underlying C library numbers

* Binary wheels for GNU/Linux and Windows on PyPI (one would hope: this is the
  reason for the beta1 release)


0.0.11 (2017-03-05)
~~~~~~~~~~~~~~~~~~~

* Fix a couple of refcount handling glitches, hopefully targeting `issue
  #48`__.

  __ https://github.com/python-rapidjson/python-rapidjson/issues/48


0.0.10 (2017-03-02)
~~~~~~~~~~~~~~~~~~~

* Fix source distribution to contain all required stuff (`PR #64`__)

  __ https://github.com/python-rapidjson/python-rapidjson/pull/64


0.0.9 (2017-03-02)
~~~~~~~~~~~~~~~~~~

* CI testing on GitHub

* Allow using locally installed RapidJSON library (`issue #60`__)

  __ https://github.com/python-rapidjson/python-rapidjson/issues/60

* Bug fixes (`issue #37`__, `issue #51`__, `issue #57`__)

  __ https://github.com/python-rapidjson/python-rapidjson/issues/37
  __ https://github.com/python-rapidjson/python-rapidjson/issues/51
  __ https://github.com/python-rapidjson/python-rapidjson/issues/57


0.0.8 (2016-12-09)
~~~~~~~~~~~~~~~~~~

* Use unpatched RapidJSON 1.1 (`PR #46`__)

  __ https://github.com/python-rapidjson/python-rapidjson/pull/46

* Handle serialization and deserialization of datetime, date and time
  instances (`PR #35`__) and of UUID instances (`PR #40`__)

  __ https://github.com/python-rapidjson/python-rapidjson/pull/35
  __ https://github.com/python-rapidjson/python-rapidjson/pull/40

* Sphinx based documentation (`PR #44`__)

  __ https://github.com/python-rapidjson/python-rapidjson/pull/44

* Refresh benchmarks (`PR #45`__)

  __ https://github.com/python-rapidjson/python-rapidjson/pull/45

* Bug fixes (`issue #25`__, `issue #38`__, `PR #43`__)

  __ https://github.com/python-rapidjson/python-rapidjson/issues/25
  __ https://github.com/python-rapidjson/python-rapidjson/issues/38
  __ https://github.com/python-rapidjson/python-rapidjson/pull/43<|MERGE_RESOLUTION|>--- conflicted
+++ resolved
@@ -4,13 +4,11 @@
 Unreleased
 ~~~~~~~~~~
 
-<<<<<<< HEAD
 * Fix bug where error handling code could raise an exception causing a
   confusing exception to be returned.
-=======
-* Fix bug where loads's ``object_hook`` and dumps's ``default`` arguments could
-  not be passed ``None`` explicitly.
->>>>>>> 40e252a8
+
+* Fix bug where loads's ``object_hook`` and dumps's ``default`` arguments
+  could not be passed ``None`` explicitly.
 
 
 0.2.4 (2017-09-17)
